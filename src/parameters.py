--- conflicted
+++ resolved
@@ -61,13 +61,9 @@
         self.BGstd = 120.0  # standard deviation of background pixels
         self.num_frames = 100
         self.frame_size = [64, 64]
-<<<<<<< HEAD
+
         self.bleach_time = 0 # in frames, if 0 then no bleaching
         self.diffusionCoeff = 1.0 # um2/s
-=======
-        self.bleach_time = 10  # in frames, if 0 then no bleaching
-        self.diffusionCoeff = 1.0  # um2/s
->>>>>>> 3c7fe6f5
 
         self.max_spot_molecules = 10
         self.nDiffPoints = 4  # number of MSD points to calculate diffusion const
