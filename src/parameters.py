--- conflicted
+++ resolved
@@ -58,10 +58,8 @@
         self.frame_size = [64, 64]
         self.bleach_time = 10 # in frames, if 0 then no bleaching
         self.diffusionCoeff = 1.0 # um2/s
-<<<<<<< HEAD
-=======
+
         self.max_spot_molecules = 10
->>>>>>> e5d6a516
         self.nDiffPoints = 4 # number of MSD points to calculate diffusion const
         self.frameTime = 0.005 # seconds
         self.pixelSize = 0.120 # microns
