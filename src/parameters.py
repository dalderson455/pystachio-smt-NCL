#! /usr/bin/env python3
# -*- coding: utf-8 -*-
# vim:fenc=utf-8
#
# Copyright © 2020 Edward Higgins <ed.higgins@york.ac.uk>
#
# Distributed under terms of the MIT license.

""" PARAMETERS - Program parameters module

Description:
    parameters.py contains the Parameters class that holds all the program
    parameters, along with the default value for each parameter and routines
    for setting those parameters.

Contains:
    class Parameters

Author:
    Edward Higgins

Version: 0.2.0
"""

import sys

class Parameters:
    def __init__(self):
        self.verbose = True                 # Whether or not to display verbose console output
        self.c_split = "None"               # How the channels are split
        self.frames_to_track = 0            # How many frames to track after the laser has switched on
        self.start_channel = 0              # First channel to use
        self.end_channel = 0                # Last channel to use
        self.ALEX = 0                       # Whether or not this is an ALEX experiment
        self.use_cursor = False             # Whether or not to use the cursor
        self.determine_first_frames = False # Are there blank frames before the shutter opens?
        self.frame_avg_window = 5           # Number of frames to average over
        self.sat_pixel_val = 10**10         # Value representing saturated pixels

        self.task = ""
        self.verbose = True
        self.render_image = False
        self.seed_name = ""

        # Spots.find_in_frame
        self.filter_image = "none"
        self.disk_radius = 5
        self.bw_threshold_tolerance = 1.0
        self.snr_filter_cutoff = 0.5

        self.max_displacement = 5
        # Initialise
        self.num_spots = 10
        self.Isingle = 10000
        self.BGmean = 500.0 # mean background pixel intensity
        self.BGstd = 120.0 # standard deviation of background pixels
        self.num_frames = 10
        self.frame_size = [64, 64]
        self.bleach_time = 10 # in frames, if 0 then no bleaching
        self.diffusionCoeff = 1# um2/s
        self.nDiffPoints = 4 # number of MSD points to calculate diffusion const
        self.frameTime = 0.005 # seconds
        self.pixelSize = 0.120 # microns
        self.PSFwidth = 0.160/self.pixelSize # Sigma of a Gaussian, ~2/3 airy disk diameter
<<<<<<< HEAD
        self.p_bleach_per_frame = 0.25
=======

        self.subarray_halfwidth = 5
        self.inner_mask_radius = 3
        self.gauss_mask_sigma = 2
        self.gauss_mask_max_iter = 100

>>>>>>> fa7d2588
    def read(self, args):
        self.task = args[1]
        self.task = self.task.split(",")
        self.seed_name = args[2]
        for arg in args[3:]:
            key, value = arg.split("=", 2)
            try:
                print(f"Setting {key} to {value}")
                # use isinstance
                if type(getattr(self,key)) is type(0):
                    setattr(self, key, int(value))

                elif type(getattr(self,key)) is type(0.0):
                    setattr(self, key, float(value))

                elif type(getattr(self,key)) is type(True):
                    setattr(self, key, value == "True")

                elif type(getattr(self,key)) is type([]):
                    setattr(self, key, list(map(lambda x: int(x), value.split(","))))

                else:
                    setattr(self, key, value)

            except NameError:
                sys.exit(f"ERROR: No such parameter '{key}'")

            if key == "pixelSize":
                self.PSFwidth = 0.160/self.pixelSize

            print(f"Using {key} = {getattr(self,key)}")<|MERGE_RESOLUTION|>--- conflicted
+++ resolved
@@ -62,16 +62,14 @@
         self.frameTime = 0.005 # seconds
         self.pixelSize = 0.120 # microns
         self.PSFwidth = 0.160/self.pixelSize # Sigma of a Gaussian, ~2/3 airy disk diameter
-<<<<<<< HEAD
+
         self.p_bleach_per_frame = 0.25
-=======
 
         self.subarray_halfwidth = 5
         self.inner_mask_radius = 3
         self.gauss_mask_sigma = 2
         self.gauss_mask_max_iter = 100
 
->>>>>>> fa7d2588
     def read(self, args):
         self.task = args[1]
         self.task = self.task.split(",")
