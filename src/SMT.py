--- conflicted
+++ resolved
@@ -40,7 +40,6 @@
 
             if params.verbose:
                 print(f"Loaded {image_data.num_frames} frames from {params.seed_name}")
-<<<<<<< HEAD
                 print(f"Resolution: {image_data.resolution}")
                 
             spots, trajs = tracking.track(image_data, params)
@@ -53,12 +52,6 @@
             print(np.mean(diff_coef))
             postprocessing.plot_traj_intensities(spots)
             
-=======
-                print(f"Resolution: {image_data.frame_size}")
-
-            spots = tracking.track(image_data, params)
-
->>>>>>> fa7d2588
         elif task == "simulate":
             image_data = simulation.simulate(params)
 #EJH#             spot_data.write(params)
