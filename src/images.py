#! /usr/bin/env python3
# -*- coding: utf-8 -*-
# vim:fenc=utf-8
#
# Copyright © 2020 Edward Higgins <ed.higgins@york.ac.uk>
#
# Distributed under terms of the MIT license.

""" IMAGES - Image access and manipulation module

Description:
    images.py contains the ImageData class for storing datasets of multiple
    frames, along with routines for manipulating the images.

Contains:
    class    ImageData
    function display_image

Author:
    Edward Higgins

Version: 0.2.0
"""

import sys
import os

<<<<<<< HEAD
import numpy as np
=======
>>>>>>> 3c7fe6f5
import cv2 as cv
import matplotlib.animation as animation
import matplotlib.pyplot as plt
import numpy as np
import tifffile


class ImageData:
    def __init__(self):
        self.exists = False

    def __getitem__(self, index):
        frame = ImageData()
        frame.initialise(1, self.frame_size)
        frame.pixel_data[0, :, :] = self.pixel_data[index, :, :]
        return frame

    def __setitem__(self, index, value):
        if value.__class__ == "ImageData":
            self.pixel_data[index, :, :] = value.pixel_data[0, :, :]
        else:
            self.pixel_data[index, :, :] = value

    def initialise(self, num_frames, frame_size):
        self.num_frames = num_frames
        self.frame_size = frame_size
        self.num_pixels = frame_size[0] * frame_size[1]

        self.pixel_data = np.zeros([num_frames, frame_size[0], frame_size[1]])

        self.exists = True

    def as_image(self, frame=0, drop_dim=True):

        if drop_dim:
            img = self.pixel_data.astype(np.uint16)[frame, :, :]
        else:
            img = self.pixel_data.astype(np.uint16)
        return img

    def read(self, seed_name):
        # Determine the filename from the seedname
        if os.path.isfile(seed_name):
            filename = seed_name
        elif os.path.isfile(seed_name + ".tif"):
            filename = seed_name + ".tif"
        else:
            sys.abort(f"Unable to find file matching '{seed_name}'")

        # Read in the file and get the data size
        pixel_data = tifffile.imread(filename)
        self.num_frames = pixel_data.shape[0]
        self.frame_size = (pixel_data.shape[1], pixel_data.shape[2])
        self.num_pixels = pixel_data.shape[1] * pixel_data.shape[2]

        # Store the frames in a list
        self.pixel_data = pixel_data

        self.determine_first_frame()

        self.exists = True

    def write(self, params):
        # Create the data array
        img_data = self.as_image(drop_dim=False)

        tifffile.imsave(params.seed_name + ".tif", img_data)

    def rotate(self, angle):
        if angle % 90 == 0:
            for frame in self.num_frames:
                np.rot90(self.pixel_data[frame, :, :], angle // 90)

        else:
            sys.exit("ERROR: Images can only be rotated by multiples of 90°")

    def determine_first_frame(self):
        self.first_frame = 0

    def max_intensity(self):
        max_intensity = np.max(self.pixel_data)

        return max_intensity
<<<<<<< HEAD
=======

    def render(self, params, spot_positions=None):
        spot_positions = [] if spot_positions is None else spot_positions
        print(spot_positions)

        maxval = self.max_intensity()
        figure = plt.figure()
        plt_frames = []

        for frame in range(self.num_frames):
            plt_frame = plt.imshow(
                self.pixel_data[frame, :, :],
                animated=True,
                vmin=0,
                vmax=maxval,
                extent=[
                    0,
                    self.frame_size[0] * params.pixelSize,
                    0,
                    self.frame_size[1] * params.pixelSize,
                ],
            )
            if len(spot_positions) > 0:
                [x, y] = zip(*spot_positions)
                x_scaled = []
                y_scaled = []
                for i in range(len(x)):
                    x_scaled.append((params.frame_size[0] - x[i]) * params.pixelSize)
                    y_scaled.append(y[i] * params.pixelSize)
                plt.scatter(y_scaled, x_scaled, c="r")

            plt_frames.append([plt_frame])

        video = animation.ArtistAnimation(figure, plt_frames, interval=50)
        plt.title("Simulated spot data")
        plt.xlabel("μm")
        plt.ylabel("μm")
        plt.colorbar()
        plt.show()
>>>>>>> 3c7fe6f5
<|MERGE_RESOLUTION|>--- conflicted
+++ resolved
@@ -25,10 +25,6 @@
 import sys
 import os
 
-<<<<<<< HEAD
-import numpy as np
-=======
->>>>>>> 3c7fe6f5
 import cv2 as cv
 import matplotlib.animation as animation
 import matplotlib.pyplot as plt
@@ -111,46 +107,4 @@
     def max_intensity(self):
         max_intensity = np.max(self.pixel_data)
 
-        return max_intensity
-<<<<<<< HEAD
-=======
-
-    def render(self, params, spot_positions=None):
-        spot_positions = [] if spot_positions is None else spot_positions
-        print(spot_positions)
-
-        maxval = self.max_intensity()
-        figure = plt.figure()
-        plt_frames = []
-
-        for frame in range(self.num_frames):
-            plt_frame = plt.imshow(
-                self.pixel_data[frame, :, :],
-                animated=True,
-                vmin=0,
-                vmax=maxval,
-                extent=[
-                    0,
-                    self.frame_size[0] * params.pixelSize,
-                    0,
-                    self.frame_size[1] * params.pixelSize,
-                ],
-            )
-            if len(spot_positions) > 0:
-                [x, y] = zip(*spot_positions)
-                x_scaled = []
-                y_scaled = []
-                for i in range(len(x)):
-                    x_scaled.append((params.frame_size[0] - x[i]) * params.pixelSize)
-                    y_scaled.append(y[i] * params.pixelSize)
-                plt.scatter(y_scaled, x_scaled, c="r")
-
-            plt_frames.append([plt_frame])
-
-        video = animation.ArtistAnimation(figure, plt_frames, interval=50)
-        plt.title("Simulated spot data")
-        plt.xlabel("μm")
-        plt.ylabel("μm")
-        plt.colorbar()
-        plt.show()
->>>>>>> 3c7fe6f5
+        return max_intensity