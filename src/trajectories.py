--- conflicted
+++ resolved
@@ -98,13 +98,9 @@
         traj.id = actual_traj_num
         actual_traj_num += 1
 
-<<<<<<< HEAD
-    filtered_trajectories = filter(lambda x: x.length > 1, trajectories)
-    
-    return trajectories #filtered_trajectories
-=======
+    filtered_trajectories = list(filter(lambda x: x.length > 1, trajectories))
     return filtered_trajectories
->>>>>>> fa7d2588
+
 
 def write_trajectories(trajectories,params):
     f = open(params.seed_name + "_trajectories.tsv", "w")
